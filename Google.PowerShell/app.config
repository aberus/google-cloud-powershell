--- conflicted
+++ resolved
@@ -20,19 +20,11 @@
       </dependentAssembly>
       <dependentAssembly>
         <assemblyIdentity name="Google.Apis" publicKeyToken="4b01fa6e34db77ab" culture="neutral" />
-<<<<<<< HEAD
-        <bindingRedirect oldVersion="0.0.0.0-1.14.0.0" newVersion="1.14.0.0" />
-      </dependentAssembly>
-      <dependentAssembly>
-        <assemblyIdentity name="Google.Apis.Core" publicKeyToken="4b01fa6e34db77ab" culture="neutral" />
-        <bindingRedirect oldVersion="0.0.0.0-1.14.0.0" newVersion="1.14.0.0" />
-=======
         <bindingRedirect oldVersion="0.0.0.0-1.15.0.0" newVersion="1.15.0.0" />
       </dependentAssembly>
       <dependentAssembly>
         <assemblyIdentity name="Google.Apis.Core" publicKeyToken="4b01fa6e34db77ab" culture="neutral" />
         <bindingRedirect oldVersion="0.0.0.0-1.15.0.0" newVersion="1.15.0.0" />
->>>>>>> c13dd8ee
       </dependentAssembly>
       <dependentAssembly>
         <assemblyIdentity name="log4net" publicKeyToken="669e0ddf0bb1aa2a" culture="neutral" />
