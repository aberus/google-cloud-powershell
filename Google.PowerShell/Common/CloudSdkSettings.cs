--- conflicted
+++ resolved
@@ -11,10 +11,6 @@
 
 namespace Google.PowerShell.Common
 {
-    // TODO(chrsmith): Confirm settings can be read based even if the gcloud install
-    // is per-user instead of per-system.
-    // TODO(chrsmith): What if the user chooses to install to a non-default path?
-
     /// <summary>
     /// Wrapper over the settings files created by the Google Cloud SDK. No data is cached, so
     /// it is possible to have race conditions between gcloud and PowerShell. This is by design.
@@ -28,68 +24,13 @@
         /// <summary>GCloud configuration directory in Windows, relative to %APPDATA%.</summary>
         private const string CloudSDKConfigDirectoryWindows = "gcloud";
 
-        // TODO(chrsmith): Put in a new reg key specifically for this purpose. The "uninstall"
-        // reg key isn't ideal.
-        /// <summary>Registry key to get the installed path of the Cloud SDK.</summary>
-        private const string CloudSDKInstallPathRegKey = @"SOFTWARE\Microsoft\Windows\CurrentVersion\Uninstall\Google Cloud SDK";
-        private const string CloudSDKInstallPathRegKeyName = "InstallLocation";
-
         public CloudSdkSettings() { }
 
         /// <summary>
-<<<<<<< HEAD
-        /// Returns the installation location of the Cloud SDK. Returns null if not found.
-        /// </summary>
-        /// <returns></returns>
-        public string GetCloudSdkInstallPath()
-        {
-            // Check both HKCU and HKLM, since the location depends on if gcloud was
-            // installed as an admin or not.
-            RegistryKey hkcuKey = Registry.CurrentUser.OpenSubKey(CloudSDKInstallPathRegKey);
-            string hkcuValue = hkcuKey.GetValue(CloudSDKInstallPathRegKeyName, "") as string;
-            if (!String.IsNullOrEmpty(hkcuValue))
-            {
-                return hkcuValue.Replace("\"", "");
-            }
-
-            RegistryKey hklmKey = Registry.LocalMachine.OpenSubKey(CloudSDKInstallPathRegKey);
-            string hklmValue = hklmKey.GetValue(CloudSDKInstallPathRegKeyName, "") as string;
-            if (!String.IsNullOrEmpty(hklmValue))
-            {
-                return hklmValue.Replace("\"", "");
-            }
-
-            return null;
-        }
-
-        /// <summary>
-        /// Returns the file path to the Cloud SDK configuration for its Python code. (Not to
-        /// be confused with the more general configuration file.)
-        /// </summary>
-        /// <returns></returns>
-        public string GetPythonConfigurationFilePath()
-        {
-            string installFolder = GetCloudSdkInstallPath();
-            if (installFolder == null)
-            {
-                return null;
-            }
-
-            string configFile = Path.Combine(
-                installFolder,
-                @"google-cloud-sdk\properties");
-
-            if (!File.Exists(configFile))
-            {
-                return null;
-            }
-            return configFile;
-=======
         /// Returns the name of the current configuration. See `gcloud config configurations` for more information.
         /// Returns null on any sort of error. For example, before gcloud runs for the first time no configuration
         /// file is set.
         /// </summary>
-        /// <returns></returns>
         public string GetCurrentConfigurationName()
         {
             string appDataFolder = Environment.GetEnvironmentVariable(AppdataEnvironmentVariable);
@@ -110,7 +51,6 @@
             {
                 return null;
             }
->>>>>>> aa9932f6
         }
 
         /// <summary> 
@@ -137,11 +77,6 @@
             return defaultConfigFile;
         }
 
-<<<<<<< HEAD
-        protected string GetSettingsValue(string configFilePath, string settingName)
-        {
-            if (configFilePath == null || !File.Exists(configFilePath))
-=======
         /// <summary>
         /// Returns the setting with the given name from the currently active gcloud configuration.
         /// </summary>
@@ -149,7 +84,6 @@
         {
             string configFile = GetCurrentConfigurationFilePath();
             if (configFile == null)
->>>>>>> aa9932f6
             {
                 return null;
             }
@@ -170,11 +104,7 @@
 
             // Look through all key/value pairs for the specific setting.
             string linePrefix = settingName + " = ";
-<<<<<<< HEAD
-            foreach (string fileLine in File.ReadAllLines(configFilePath))
-=======
             foreach (string fileLine in configLines)
->>>>>>> aa9932f6
             {
                 if (fileLine.StartsWith(linePrefix))
                 {
@@ -188,25 +118,27 @@
         /// <summary>Returns the default project for the Google Cloud SDK.</summary>
         public string GetDefaultProject()
         {
-            return GetSettingsValue(GetConfigurationFilePath(), "project");
+            return GetSettingsValue("project");
         }
 
         /// <summary>
-        /// Returns if the user has opted-in to reporting anonymous usage metrics. Returns
-        /// false if there was any problem reading the configuration data.
+        /// Returns whether or not the user has opted-in to reporting telemetry data. Defaults to false (opted-out).
         /// </summary>
         public bool GetOptIntoReportingSetting()
         {
-            string rawValue = GetSettingsValue(GetPythonConfigurationFilePath(), "disable_usage_reporting");
-            if (rawValue == null)
+            string rawValue = GetSettingsValue("disable_usage_reporting");
+            bool value;
+            if (Boolean.TryParse(rawValue, out value))
+            {
+                // We invert the value because the setting is "disable" reporting.
+                return !value;
+            }
+            else
             {
                 return false;
             }
+        }
 
-            // Return !value because the setting is *disable*_usage_reporting.
-            bool value = false;
-            return bool.TryParse(rawValue, out value) ? !value : false;
-        }
 
         /// <summary>
         /// Client ID refers to the random UUID generated to group telemetry reporting.
@@ -234,22 +166,5 @@
             }
             return File.ReadAllText(uuidFile);
         }
-
-        /// <summary>
-        /// Returns whether or not the user has opted-OUT of telemetry reporting. Defaults to true (opted-out).
-        /// </summary>
-        public bool GetDisableUsageReporting()
-        {
-            string rawValue = GetSettingsValue("disable_usage_reporting");
-            bool value;
-            if (Boolean.TryParse(rawValue, out value))
-            {
-                return value;
-            }
-            else
-            {
-                return true;
-            }
-        }
     }
 }