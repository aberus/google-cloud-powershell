---
layout: default
title: Google Cloud PowerShell Cmdlet Reference
---

<div>
  <!-- Left nav -->
  <div id="maia-nav-y"
      class="maia-nav" role="navigation" style="width: 150px;">
    <ul>
      {% for product_hash in site.data.products %}
        {% assign product = product_hash.productName %}
        <li><a href="/google-cloud-powershell/cmdlets/{{ product | slugify  }}">{{ product }}</a>
      {% endfor %}
    </ul>
  </div>
  
  <!-- Product-specific quickstart guides (hardcoded). -->
  <div class="maia-article">
    <div class="maia-cols">
      <div class="maia-col-8">
        <!-- Google Cloud Storage -->
        <h1 id="google-cloud-storage">Google Cloud Storage</h1>
        <p>
          <a href="{{site.baseurl}}/cmdlets/google-cloud-storage.html">See all Cloud Storage cmdlets</a>
        </p>
        <p>
          Google Cloud Storage allows world-wide storage and retrieval of any
          amount of data at any time. You can use Google Cloud Storage for a
          range of scenarios including serving website content, storing data
          for archival and disaster recovery, or distributing large data objects
          to users via direct download.
        </p>
        <p>
          <strong>Buckets</strong>
        </p>
        <p>
          Google Cloud Storage data is grouped into "buckets".
        </p>
        <pre>
# List all buckets associated with a project
$project = "&lt;your-project-name&gt;"
Get-GcsBucket -Project $project

# Create a new bucket in the project
New-GcsBucket -Project $project -Name "&lt;your-bucket-name&gt;"
        </pre>
        <p>
          <strong>Objects</strong>
        </p>
        <p>
          Each bucket contains "objects", which contain arbitrary data.
        </p>
        <pre>
$bucket = "&lt;your-bucket-name&gt;"

# List all objects in a GCS bucket.
Find-GcsObject -Bucket $bucket

# Upload a file to the bucket in a "test" folder,
# renames it in passing from "test-file.png" to "test.png"
# NOTE: This will fail unless you have permissions to write in the bucket.
Write-GcsObject -Bucket $bucket -File "test-file.png" -ObjectName "test/test.png"

# Download a GCS object to disk.
Read-GcsObject $bucket "object-name" -OutFile "output-file.png"
        </pre>

        <!-- Google Compute Engine -->
        <h1 id="google-compute-engine">Google Compute Engine</h1>
        <p>
          <a href="{{site.baseurl}}/cmdlets/google-compute-engine.html">All Compute Engine cmdlets</a>
        </p>
        <p>
          Google Compute Engine lets you create and run virtual machines on
          Google infrastructure. Compute Engine offers scale, performance, and
          value that allows you to easily launch large compute clusters on
          Google's infrastructure. There are no upfront investments and you can
          run thousands of virtual CPUs on a system that has been designed to
          be fast, and to offer strong consistency of performance.
        </p>
        <p>
          <strong>Instances</strong>
        </p>
        <p>
          Google Compute Engine VMs are referred to as "instances". To create
          an instance, you must first create an <em>instance configuration</em>.
          This requires at the minimum a name, a machine type, and a boot disk
          image or preexisting boot disk.
        </p>
        <p>
          Once you have your configuration object, you can send them to the
          <code>Add-GceInstance</code> cmdlet to build them of a particular
          project and zone. If your active gcloud configuration has a
          project and zone, then those parameters are optional.
        </p>
        <pre>
# Define the project name you want to create the instance in
# NOTE: if this is not defined, the command will attempt to use the default project
# entered in the gcloud initalization, if any.
$project = "&lt;your-project-name&gt;"

# Define the configuration for an instance called "instance-name"
$config = New-GceInstanceConfig "instance-name" -MachineType "n1-standard-4" `
          -DiskImage (Get-GceImage -Family "windows-2012-r2")

# Attempt to create the instance based on the configuration
$config | Add-GceInstance -Project $project -Zone "us-central1-b"
        </pre>

        <p>
          <strong>Management</strong>
        </p>
        <p>
          In addition to basic cmdlets to start, stop, or restart an instance,
          You can set tags, disks, access configs or metadata after creating
          your VM with the <code>Set-GceInstance</code> cmdlet.
        </p>
        <pre>
$instance = "&lt;your-instance-name&gt;"

# Fecth information about the instance
Get-GceInstance $instance

# Stop, start, restart the instance
Stop-GceInstance $instance
Start-GceInstance $instance
Restart-GceInstance $instance
  
# Add a new network access configuration to the instance
[Google.Apis.Compute.v1.Data.AccessConfig] $newConfig = @{}
$newConfig.Kind = "ONE_TO_ONE_NAT"
$newConfig.Name = "New NAT"

Set-GceInstance "instance-name" `
    -NetworkInterface "nic0" 
    -DeleteAccessConfig "External NAT"
    -NewAccessConfig $newConfig

# Edit the metadata and tags on the instance
Set-GceInstance "instance-name" -AddMetadata @{"newKey" = "newValue"}
Set-GceInstance "instance-name" -RemoveMetadata "newKey"
Set-GceInstance "instance-name" -RemoveTag "beta" -AddTag "alpha"
        </pre>
<<<<<<< HEAD
        <!-- Google Cloud SQL -->
        <h1 id="google-compute-engine">Google Cloud SQL</h1>
        <p>
          <a href="{{site.baseurl}}/cmdlets/google-cloud-sql.html">All Cloud SQL cmdlets</a>
        </p>
        <p>
          Google Cloud SQL lets you set-up, maintain, manage, and administer
          your relational MySQL databases on Google's Cloud Platform.
        </p>
        <p>
          <strong>Instances</strong>
        </p>
        <p>
          Google Cloud SQL instances hold all of your MySQL databases
          and their relevant data. To create an instance, you must first
          create an <em>Cloud SQL instance configuration</em>. This requires, at the
          minimum, a name for your instance, and a <em>setting configuration</em>,
          which doesn't require anything.
        </p>
        <p>
          After the configuration object has been made, the <code>Add-GcSqlInstance</code>
          cmdlet can be called to create that instance in a particular project.
          If your active gcloud configuration has a project, the parameter is optional.
        </p>
        <pre>
$setting = New-GcSqlSettingConfig 
$instance = New-GcSqlInstanceConfig `
    "my-instance-name" -SettingConfig $setting

$instance | Add-GcSqlInstance -Project $myProjectName
        </pre>
        <p>
          <strong>Importing Data</strong>
        </p>
        <p>
          MySQL dump filles and CSV files on either your local machine
          or on a Google Cloud Storage Bucket can be imported to your instance's
          databases with the <code>Import-GcSqlInstance</code>.
        </p>
        <pre>
Import-GcSqlInstance "my-instance-name" "C:\Users\User\file.csv" `
    "destination-database" "destination-table"
        </pre>
      </div>
=======

          <!-- Google Cloud DNS -->
          <h1 id="google-cloud-dns">Google Cloud DNS</h1>
          <p>
              <a href="{{site.baseurl}}/cmdlets/google-cloud-dns.html">See all Cloud DNS cmdlets</a>
          </p>
          <p>
              Google Cloud DNS is a high-performance, resilient, global Domain Name 
              System (DNS) service that publishes your domain names to the global DNS 
              in a cost-effective way. You can use Google Cloud DNS to publish your 
              zones and records in the DNS without the burden of managing your own DNS 
              servers and software.
          </p>
          <p>
              <strong>Managed Zones</strong>
          </p>
          <p>
              In Cloud DNS, a managed zone models a DNS zone and holds DNS records for  
              the same DNS name suffix (e.g., <code>dnsexample.com.</code>). You can add a zone 
              to your Google Cloud Console project using the <code>Add-GcdManagedZone</code>
              cmdlet. Each zone in your project must have a unique name and a unique 
              DNS name to specify its associated DNS name suffix.  
          </p>
          <pre>
$project = "&lt;your-project-name&gt;"

# Create a managed zone for the DNS suffix dnsexample.com.
$zone = "&lt;your-zone-name&gt;"
$dnsSuffix = "&lt;dnsexample.com.&gt;"
Add-GcdManagedZone -Project $project -Name $zone -DnsName $dnsSuffix

# List all the managed zones in your project.
Get-GcdManagedZone -Project $project
        </pre>
          <p>
              <strong>Resource Record Sets</strong>
          </p>
          <p>
              <a href="https://cloud.google.com/dns/records/json-record">ResourceRecordSets</a> in Cloud  
              DNS are DNS records that you can create using the <code>New-GcdResourceRecordSet</code> 
              cmdlet and retrieve from a managed zone using the <code>Get-GcdResourceRecordSet</code> 
              cmdlet.
          </p>
          <p>
              However, to actually add or remove records from a managed zone, you must send
              a change request to the zone using the <code>Add-GcdChange</code> cmdlet. 
          </p>
          <pre>
# Create a new A-type resource record for dnsexample.com.
# You should have an IPv4 address (e.g., "107.1.23.134") to point the domain to. 
$ipv4 = "107.1.23.134"
$ARecord = New-GcdResourceRecordSet -Name $dnsSuffix -Rrdata $ipv4 -Type "A"

# Add the record to your zone. 
Add-GcdChange -Project $project -Zone $zone -Add $ARecord

# Retrieve the newly added A-type record.  
$ARecord = Get-GcdResourceRecordSet -Project $project -Zone $zone -Filter "A"

# Remove the retrieved record from your zone.
Add-GcdChange -Project $project -Zone $zone -Remove $ARecord
        </pre>
        </div>
>>>>>>> c13dd8ee
    </div>
  </div>
</div><|MERGE_RESOLUTION|>--- conflicted
+++ resolved
@@ -142,7 +142,6 @@
 Set-GceInstance "instance-name" -RemoveMetadata "newKey"
 Set-GceInstance "instance-name" -RemoveTag "beta" -AddTag "alpha"
         </pre>
-<<<<<<< HEAD
         <!-- Google Cloud SQL -->
         <h1 id="google-compute-engine">Google Cloud SQL</h1>
         <p>
@@ -186,32 +185,29 @@
 Import-GcSqlInstance "my-instance-name" "C:\Users\User\file.csv" `
     "destination-database" "destination-table"
         </pre>
-      </div>
-=======
-
-          <!-- Google Cloud DNS -->
-          <h1 id="google-cloud-dns">Google Cloud DNS</h1>
-          <p>
-              <a href="{{site.baseurl}}/cmdlets/google-cloud-dns.html">See all Cloud DNS cmdlets</a>
-          </p>
-          <p>
-              Google Cloud DNS is a high-performance, resilient, global Domain Name 
-              System (DNS) service that publishes your domain names to the global DNS 
-              in a cost-effective way. You can use Google Cloud DNS to publish your 
-              zones and records in the DNS without the burden of managing your own DNS 
-              servers and software.
-          </p>
-          <p>
-              <strong>Managed Zones</strong>
-          </p>
-          <p>
-              In Cloud DNS, a managed zone models a DNS zone and holds DNS records for  
-              the same DNS name suffix (e.g., <code>dnsexample.com.</code>). You can add a zone 
-              to your Google Cloud Console project using the <code>Add-GcdManagedZone</code>
-              cmdlet. Each zone in your project must have a unique name and a unique 
-              DNS name to specify its associated DNS name suffix.  
-          </p>
-          <pre>
+        <!-- Google Cloud DNS -->
+        <h1 id="google-cloud-dns">Google Cloud DNS</h1>
+        <p>
+          <a href="{{site.baseurl}}/cmdlets/google-cloud-dns.html">See all Cloud DNS cmdlets</a>
+        </p>
+        <p>
+          Google Cloud DNS is a high-performance, resilient, global Domain Name 
+          System (DNS) service that publishes your domain names to the global DNS 
+          in a cost-effective way. You can use Google Cloud DNS to publish your 
+          zones and records in the DNS without the burden of managing your own DNS 
+          servers and software.
+        </p>
+        <p>
+          <strong>Managed Zones</strong>
+        </p>
+        <p>
+          In Cloud DNS, a managed zone models a DNS zone and holds DNS records for  
+          the same DNS name suffix (e.g., <code>dnsexample.com.</code>). You can add a zone 
+          to your Google Cloud Console project using the <code>Add-GcdManagedZone</code>
+          cmdlet. Each zone in your project must have a unique name and a unique 
+          DNS name to specify its associated DNS name suffix.  
+        </p>
+        <pre>
 $project = "&lt;your-project-name&gt;"
 
 # Create a managed zone for the DNS suffix dnsexample.com.
@@ -223,17 +219,17 @@
 Get-GcdManagedZone -Project $project
         </pre>
           <p>
-              <strong>Resource Record Sets</strong>
+            <strong>Resource Record Sets</strong>
           </p>
           <p>
-              <a href="https://cloud.google.com/dns/records/json-record">ResourceRecordSets</a> in Cloud  
-              DNS are DNS records that you can create using the <code>New-GcdResourceRecordSet</code> 
-              cmdlet and retrieve from a managed zone using the <code>Get-GcdResourceRecordSet</code> 
-              cmdlet.
+            <a href="https://cloud.google.com/dns/records/json-record">ResourceRecordSets</a> in Cloud  
+            DNS are DNS records that you can create using the <code>New-GcdResourceRecordSet</code> 
+            cmdlet and retrieve from a managed zone using the <code>Get-GcdResourceRecordSet</code> 
+            cmdlet.
           </p>
           <p>
-              However, to actually add or remove records from a managed zone, you must send
-              a change request to the zone using the <code>Add-GcdChange</code> cmdlet. 
+            However, to actually add or remove records from a managed zone, you must send
+            a change request to the zone using the <code>Add-GcdChange</code> cmdlet. 
           </p>
           <pre>
 # Create a new A-type resource record for dnsexample.com.
@@ -250,8 +246,7 @@
 # Remove the retrieved record from your zone.
 Add-GcdChange -Project $project -Zone $zone -Remove $ARecord
         </pre>
-        </div>
->>>>>>> c13dd8ee
+      </div>
     </div>
   </div>
 </div>